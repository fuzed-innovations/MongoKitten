//
//  SetupTests.swift
//  MongoKitten
//
//  Created by Joannis Orlandos on 23/03/16.
//  Copyright © 2016 OpenKitten. All rights reserved.
//

import XCTest
import MongoKitten
import Foundation

class SetupTests: XCTestCase {
    static var allTests: [(String, (SetupTests) -> () throws -> Void)] {
        return [
            ("testSetup", testSetup),
        ]
    }
    
    override func setUp() {
        super.setUp()

        try! TestManager.connect()
        
        try! TestManager.clean()
    }
    
    override func tearDown() {
        // Put teardown code here. This method is called after the invocation of each test method in the class.
    }
    
    func testSetup() throws {
<<<<<<< HEAD
        let server = try Server(uri: "mongodb://mongokitten-unittest-user:mongokitten-unittest-password@127.0.0.1:27017", automatically: true)
=======
        let server = try Server(mongoURL: "mongodb://mongokitten-unittest-user:mongokitten-unittest-password@127.0.0.1:27017", automatically: true)
>>>>>>> b6743385
        let distinct = try server["mongokitten-unittest"]["zips"].distinct(onField: "state")!
        
        XCTAssertEqual(distinct.count, 51)
    }
    
    func testExample() throws {
<<<<<<< HEAD
        let server = try Server(uri: "mongodb://127.0.0.1:27017", automatically: true)
=======
        let server = try Server(mongoURL: "mongodb://127.0.0.1:27017", automatically: true)
>>>>>>> b6743385
        
        let database = server["mongokitten-unittest-mydatabase"]
        let userCollection = database["users"]
        let otherCollection = database["otherdata"]
        
        var userDocument: Document = [
                                         "username": "Joannis",
                                         "password": "myPassword",
                                         "age": 19,
                                         "male": true
                                         ]
        
        let niceBoolean = true
        
        let testDocument: Document = [
                                         "example": "data",
                                         "userDocument": ~userDocument,
                                         "niceBoolean": ~niceBoolean,
                                         "embeddedDocument": [
                                                                 "name": "Henk",
                                                                 "male": false,
                                                                 "age": 12,
                                                                 "pets": ["dog", "dog", "cat", "cat"]
            ]
        ]
        
        _ = userDocument["username"]
        _ = userDocument["username"].stringValue
        _ = userDocument["age"].stringValue
        _ = userDocument["age"].string
        
        userDocument["bool"] = .boolean(true)
        userDocument["int32"] = .int32(10)
        userDocument["int64"] = .int64(200)
        userDocument["array"] = .array(["one", 2, "three"])
        userDocument["binary"] = .binary(subtype: .generic, data: [0x00, 0x01, 0x02, 0x03, 0x04])
        userDocument["date"] = .dateTime(Date())
        userDocument["null"] = .null
        userDocument["string"] = .string("hello")
        userDocument["objectID"] = .objectId(try ObjectId("507f1f77bcf86cd799439011"))
        
        let trueBool = true
        userDocument["newBool"] = ~trueBool
        
        _ = try userCollection.insert(userDocument)
        _ = try otherCollection.insert([testDocument, testDocument, testDocument])
        
        let resultUsers = try userCollection.find()
        
<<<<<<< HEAD
        for userDocument in resultUsers {
            print(userDocument)
            
            if userDocument["username"].stringValue == "harriebob" {
                print(userDocument)
            }
        }
        
=======
>>>>>>> b6743385
        let otherResultUsers = try userCollection.find()
        _ = Array(otherResultUsers)
        
        let depletedExample = try userCollection.find()
        
        // Contains data
        _ = Array(depletedExample)
        
        // Doesn't contain data
        _ = Array(depletedExample)
        
        let q: Query = "username" == "Joannis" && "age" > 18
        
        _ = try userCollection.findOne(matching: q)
<<<<<<< HEAD
        
        for user in try userCollection.find(matching: "male" == true) {
            print(user["username"].string)
        }
=======
>>>>>>> b6743385
    }
    
    //try database.drop()
}<|MERGE_RESOLUTION|>--- conflicted
+++ resolved
@@ -30,22 +30,14 @@
     }
     
     func testSetup() throws {
-<<<<<<< HEAD
-        let server = try Server(uri: "mongodb://mongokitten-unittest-user:mongokitten-unittest-password@127.0.0.1:27017", automatically: true)
-=======
         let server = try Server(mongoURL: "mongodb://mongokitten-unittest-user:mongokitten-unittest-password@127.0.0.1:27017", automatically: true)
->>>>>>> b6743385
         let distinct = try server["mongokitten-unittest"]["zips"].distinct(onField: "state")!
         
         XCTAssertEqual(distinct.count, 51)
     }
     
     func testExample() throws {
-<<<<<<< HEAD
-        let server = try Server(uri: "mongodb://127.0.0.1:27017", automatically: true)
-=======
         let server = try Server(mongoURL: "mongodb://127.0.0.1:27017", automatically: true)
->>>>>>> b6743385
         
         let database = server["mongokitten-unittest-mydatabase"]
         let userCollection = database["users"]
@@ -95,17 +87,6 @@
         
         let resultUsers = try userCollection.find()
         
-<<<<<<< HEAD
-        for userDocument in resultUsers {
-            print(userDocument)
-            
-            if userDocument["username"].stringValue == "harriebob" {
-                print(userDocument)
-            }
-        }
-        
-=======
->>>>>>> b6743385
         let otherResultUsers = try userCollection.find()
         _ = Array(otherResultUsers)
         
@@ -120,13 +101,11 @@
         let q: Query = "username" == "Joannis" && "age" > 18
         
         _ = try userCollection.findOne(matching: q)
-<<<<<<< HEAD
+        _ = try userCollection.findOne(matching: q)
         
         for user in try userCollection.find(matching: "male" == true) {
             print(user["username"].string)
         }
-=======
->>>>>>> b6743385
     }
     
     //try database.drop()
