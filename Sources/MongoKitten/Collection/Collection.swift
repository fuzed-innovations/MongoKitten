//
// This source file is part of the MongoKitten open source project
//
// Copyright (c) 2016 - 2017 OpenKitten and the MongoKitten project authors
// Licensed under MIT
//
// See https://github.com/OpenKitten/MongoKitten/blob/mongokitten31/LICENSE.md for license information
// See https://github.com/OpenKitten/MongoKitten/blob/mongokitten31/CONTRIBUTORS.md for the list of MongoKitten project authors
//
import Foundation
import BSON

public typealias MongoCollection = Collection

/// Represents a single MongoDB collection.
///
/// **### Definition ###**
///
/// A grouping of MongoDB documents. A collection is the equivalent of an RDBMS table. A collection exists within a single database. Collections do not enforce a schema. Documents within a collection can have different fields. Typically, all documents in a collection have a similar or related purpose. See Namespaces.
public final class Collection: Sequence {
    public func makeIterator() -> AnyIterator<Document> {
        guard let iterator = try? self.find() else {
            return AnyIterator { nil }
        }
        
        return iterator
    }
    
    /// The Database this collection is in
    public private(set) var database: Database
    
    /// The collection name
    public private(set) var name: String
    
    /// The full (computed) collection name. Created by adding the Database's name with the Collection's name with a dot to seperate them
    /// Will be empty
    public var fullName: String {
        return "\(database.name).\(name)"
    }
    
    /// The default ReadConcern for this Collection.
    ///
    /// When a ReadConcern is provided in the method call it'll still override this
    private var defaultReadConcern: ReadConcern? = nil
    
    /// Sets or gets the default read concern at the collection level
    public var readConcern: ReadConcern? {
        get {
            return self.defaultReadConcern ?? database.readConcern
        }
        set {
            self.defaultReadConcern = newValue
        }
    }
    
    /// The default WriteConcern for this Collection.
    ///
    /// When a WriteConcern is provided in the method call it'll still override this
    private var defaultWriteConcern: WriteConcern? = nil
    
    /// Sets or gets the default write concern at the collection level
    public var writeConcern: WriteConcern? {
        get {
            return self.defaultWriteConcern ?? database.writeConcern
        }
        set {
            self.defaultWriteConcern = newValue
        }
    }
    
    /// The default Collation for collections in this Server.
    ///
    /// When a Collation is provided in the method call it'll still override this
    private var defaultCollation: Collation? = nil
    
    /// Sets or gets the default read concern at the collection level
    public var collation: Collation? {
        get {
            return self.defaultCollation ?? database.collation
        }
        set {
            self.defaultCollation = newValue
        }
    }
    
    /// Initializes this collection with a database and name
    ///
    /// - parameter name: The collection name
    /// - parameter database: The database this `Collection` exists in
    internal init(named name: String, in database: Database) {
        self.database = database
        self.name = name
    }
    
    // MARK: - CRUD Operations
    
    // Create
    
    public func append(_ document: Document) throws {
        try self.insert(document)
    }
    
    public func append(contentsOf documents: [Document]) throws {
        try self.insert(contentsOf: documents)
    }
    
    /// Insert a single document in this collection
    ///
    /// For more information: https://docs.mongodb.com/manual/reference/command/insert/#dbcmd.insert
    ///
    /// - parameter document: The BSON Document to be inserted
    ///
    /// - throws: When we can't send the request/receive the response, you don't have sufficient permissions or an error occurred
    ///
    /// - returns: The inserted document's id
    @discardableResult
    public func insert(_ document: Document, stoppingOnError ordered: Bool? = nil, writeConcern: WriteConcern? = nil, timingOut afterTimeout: TimeInterval? = nil) throws -> BSON.Primitive {
        let result = try self.insert(contentsOf: [document], stoppingOnError: ordered, writeConcern: writeConcern, timingOut: afterTimeout)
        
        guard let newId = result.first else {
            database.server.logger.error("No identifier could be generated")
            throw MongoError.insertFailure(documents: [document], error: nil)
        }
        
        return newId
    }
    
    /// TODO: Detect how many bytes are being sent. Max is 48000000 bytes or 48MB
    ///
    /// Inserts multiple documents in this collection and adds a BSON ObjectId to documents that do not have an "_id" field
    ///
    /// For more information: https://docs.mongodb.com/manual/reference/command/insert/#dbcmd.insert
    ///
    /// - parameter documents: The BSON Documents that should be inserted
    /// - parameter ordered: On true we'll stop inserting when one document fails. On false we'll ignore failed inserts
    /// - parameter timeout: A custom timeout. The default timeout is 60 seconds + 1 second for every 50 documents, so when inserting 5000 documents at once, the timeout is 560 seconds.
    ///
    /// - throws: When we can't send the request/receive the response, you don't have sufficient permissions or an error occurred
    ///
    /// - returns: The documents' ids
    @discardableResult
    public func insert(contentsOf documents: [Document], stoppingOnError ordered: Bool? = nil, writeConcern: WriteConcern? = nil, timingOut afterTimeout: TimeInterval? = nil) throws -> [BSON.Primitive] {
        let timeout: TimeInterval = afterTimeout ?? (database.server.defaultTimeout + (Double(documents.count) / 50))
        
        var newIds = [Primitive]()
        var documents = documents.map({ (input: Document) -> Document in
            if let id = input["_id"] {
                newIds.append(id)
                return input
            } else {
                var output = input
                let oid = ObjectId()
                output["_id"] = oid
                newIds.append(oid)
                return output
            }
        })
        
        let protocolVersion = database.server.serverData?.maxWireVersion ?? 0
        var position = 0
        
        while position < documents.count {
            defer { position += 1000 }
            
            if protocolVersion >= 2 {
                var command: Document = ["insert": self.name]
                
                command["documents"] = Document(array: Array(documents[position..<Swift.min(position + 1000, documents.count)]))
                
                if let ordered = ordered {
                    command["ordered"] = ordered
                }
                
                command["writeConcern"] = writeConcern ?? self.writeConcern
                
                let reply = try self.database.execute(command: command, until: timeout)
                
                guard Int(reply.documents.first?["ok"]) == 1 && (Document(reply.documents.first?["writeErrors"]) ?? [:]).count == 0 else {
                    throw MongoError.insertFailure(documents: documents, error: reply.documents.first)
                }
            } else {
                let connection = try database.server.reserveConnection(writing: true, authenticatedFor: self.database)
                
                defer {
                    database.server.returnConnection(connection)
                }
                
                let commandDocuments = Array(documents[position..<Swift.min(position + 1000, documents.count)])
                
                let insertMsg = Message.Insert(requestID: database.server.nextMessageID(), flags: [], collection: self, documents: commandDocuments)
                _ = try self.database.server.send(message: insertMsg, overConnection: connection)
            }
        }
        
        return newIds
    }
    
    // Read
    
    /// Executes a query on this `Collection` with a `Document`
    ///
    /// This is used to execute DBCommands. For finding `Document`s we recommend the `find` command
    ///
    /// For more information: https://docs.mongodb.com/manual/reference/mongodb-wire-protocol/
    ///
    /// - parameter query: The document that we're matching against in this collection
    /// - parameter flags: The Query Flags that we'll use for this query
    /// - parameter fetchChunkSize: The initial amount of returned Documents. We recommend at least 10 Documents.
    ///
    /// - throws: When we can't send the request/receive the response, you don't have sufficient permissions or an error occurred
    ///
    /// - returns: A Cursor pointing to the response Documents.
    public func execute(command: Document = [], usingFlags flags: QueryFlags = [], fetching fetchChunkSize: Int = 100, timeout: TimeInterval = 0) throws -> AnyIterator<Document> {
        precondition(fetchChunkSize < Int(Int32.max))
        
        let timeout = timeout > 0 ? timeout : database.server.defaultTimeout
        
        let connection = try database.server.reserveConnection(writing: true, authenticatedFor: self.database)
        
        defer {
            database.server.returnConnection(connection)
        }
        
        let queryMsg = Message.Query(requestID: database.server.nextMessageID(), flags: flags, collection: self, numbersToSkip: 0, numbersToReturn: Int32(fetchChunkSize), query: command, returnFields: nil)
        
        let response = try self.database.server.sendAndAwait(message: queryMsg, overConnection: connection, timeout: timeout)
        guard let cursor = try _Cursor(namespace: self.fullName, collection: self, reply: response, chunkSize: Int32(fetchChunkSize), transform: { $0 }) else {
            throw MongoError.invalidReply
        }
        
        return cursor.makeIterator()
    }
    
    /// Finds `Document`s in this `Collection`
    ///
    /// Can be used to execute DBCommands in MongoDB 2.6 and below. Be careful!
    ///
    /// For more information: https://docs.mongodb.com/manual/reference/command/find/#dbcmd.find
    ///
    /// - parameter filter: The filter we're using to match Documents in this collection against
    /// - parameter sort: The Sort Specification used to sort the found Documents
    /// - parameter projection: The Projection Specification used to filter which fields to return
    /// - parameter skip: The amount of Documents to skip before returning the matching Documents
    /// - parameter limit: The maximum amount of matching documents to return
    /// - parameter batchSize: The initial amount of Documents to return.
    ///
    /// - throws: When we can't send the request/receive the response, you don't have sufficient permissions or an error occurred
    ///
    /// - returns: A cursor pointing to the found Documents
    public func find(_ filter: Query? = nil, sortedBy sort: Sort? = nil, projecting projection: Projection? = nil, readConcern: ReadConcern? = nil, collation: Collation? = nil, skipping skip: Int? = nil, limitedTo limit: Int? = nil, withBatchSize batchSize: Int = 100) throws -> AnyIterator<Document> {
        precondition(batchSize < Int(Int32.max))
        precondition(skip ?? 0 < Int(Int32.max))
        precondition(limit ?? 0 < Int(Int32.max))
        
        return try Cursor(in: self, where: filter).find(sorting: sort, projecting: projection, readConcern: readConcern, collation: collation, skipping: skip, limitedTo: limit, withBatchSize: batchSize).makeIterator()
    }
    
    /// Finds Documents in this collection
    ///
    /// Can be used to execute DBCommands in MongoDB 2.6 and below
    ///
    /// For more information: https://docs.mongodb.com/manual/reference/command/find/#dbcmd.find
    ///
    /// - parameter filter: The QueryBuilder filter we're using to match Documents in this collection against
    /// - parameter sort: The Sort Specification used to sort the found Documents
    /// - parameter projection: The Projection Specification used to filter which fields to return
    /// - parameter skip: The amount of Documents to skip before returning the matching Documents
    ///
    /// - throws: When we can't send the request/receive the response, you don't have sufficient permissions or an error occurred
    ///
    /// - returns: The found Document
    public func findOne(_ filter: Query? = nil, sortedBy sort: Sort? = nil, projecting projection: Projection? = nil, skipping skip: Int? = nil, readConcern: ReadConcern? = nil, collation: Collation? = nil) throws -> Document? {
        return try self.find(filter, sortedBy: sort, projecting: projection, readConcern: readConcern, collation: collation, skipping: skip, limitedTo:
            1).next()
    }
    
    // Update
    
    /// Updates a list of `Document`s using a counterpart `Document`.
    ///
    /// In most cases the `$set` operator is useful for updating only parts of a `Document`
    /// As described here: https://docs.mongodb.com/manual/reference/operator/update/set/#up._S_set
    ///
    /// For more information about this command: https://docs.mongodb.com/manual/reference/command/update/#dbcmd.update
    ///
    /// TODO: Work on improving the updatefailure.  We don't handle writerrrors. Try using a normal query with multiple on true
    ///
    /// - parameter updates: A list of updates to be executed.
    ///     `query`: A filter to narrow down which Documents you want to update
    ///     `update`: The fields and values to update
    ///     `upsert`: If there isn't anything to update.. insert?
    ///     `multi`: Update all matching Documents instead of just one?
    /// - parameter ordered: If true, stop updating when one operation fails - defaults to true
    ///
    /// - throws: When we can't send the request/receive the response, you don't have sufficient permissions or an error occurred
    ///
    /// - returns: The amount of updated documents
    @discardableResult
    public func update(bulk updates: [(filter: Query, to: Document, upserting: Bool, multiple: Bool)], writeConcern: WriteConcern? = nil, stoppingOnError ordered: Bool? = nil) throws -> Int {
        let protocolVersion = database.server.serverData?.maxWireVersion ?? 0
        
        if protocolVersion >= 2 {
            var command: Document = ["update": self.name]
            var newUpdates = [Document]()
            
            for u in updates {
                newUpdates.append([
                    "q": u.filter.queryDocument,
                    "u": u.to,
                    "upsert": u.upserting,
                    "multi": u.multiple
                    ])
            }
            
            command["updates"] = Document(array: newUpdates)
            
            if let ordered = ordered {
                command["ordered"] = ordered
            }
            
            command["writeConcern"] = writeConcern ??  self.writeConcern
            
            let reply = try self.database.execute(command: command)
            
            guard Int(reply.documents.first?["ok"]) == 1 && (Document(reply.documents.first?["writeErrors"]) ?? [:]).count == 0 else {
                throw MongoError.updateFailure(updates: updates, error: reply.documents.first)
            }
            
            return Int(reply.documents.first?["nModified"]) ?? 0
        } else {
            let connection = try database.server.reserveConnection(writing: true, authenticatedFor: self.database)
            
            defer {
                database.server.returnConnection(connection)
            }
            
            for update in updates {
                var flags: UpdateFlags = []
                
                if update.multiple {
                    // TODO: Remove this assignment when the standard library is updated.
                    let _ = flags.insert(UpdateFlags.MultiUpdate)
                }
                
                if update.upserting {
                    // TODO: Remove this assignment when the standard library is updated.
                    let _ = flags.insert(UpdateFlags.Upsert)
                }
                
                let message = Message.Update(requestID: database.server.nextMessageID(), collection: self, flags: flags, findDocument: update.filter.queryDocument, replaceDocument: update.to)
                try self.database.server.send(message: message, overConnection: connection)
                // TODO: Check for errors
            }
            
            return updates.count
        }
    }
    
    /// Updates a `Document` using a counterpart `Document`.
    ///
    /// In most cases the `$set` operator is useful for updating only parts of a `Document`
    /// As described here: https://docs.mongodb.com/manual/reference/operator/update/set/#up._S_set
    ///
    /// For more information about this command: https://docs.mongodb.com/manual/reference/command/update/#dbcmd.update
    ///
    /// - parameter filter: The QueryBuilder filter to use when searching for Documents to update
    /// - parameter updated: The data to update these Documents with
    /// - parameter upsert: Insert when we can't find anything to update
    /// - parameter multi: Updates more than one result if true
    /// - parameter ordered: If true, stop updating when one operation fails - defaults to true
    ///
    /// - throws: When we can't send the request/receive the response, you don't have sufficient permissions or an error occurred
    @discardableResult
    public func update(_ filter: Query = [:], to updated: Document, upserting upsert: Bool = false, multiple multi: Bool = false, writeConcern: WriteConcern? = nil, stoppingOnError ordered: Bool? = nil) throws -> Int {
        return try self.update(bulk: [(filter: filter, to: updated, upserting: upsert, multiple: multi)], writeConcern: writeConcern, stoppingOnError: ordered)
    }
    
    // Delete
    
    /// Removes all `Document`s matching the `filter` until the `limit` is reached
    ///
    /// For more information: https://docs.mongodb.com/manual/reference/command/delete/#dbcmd.delete
    ///
    /// - parameter removals: A list of filters to match documents against. Any given filter can be used infinite amount of removals if `0` or otherwise as often as specified in the limit
    /// - parameter stoppingOnError: If true, stop removing when one operation fails - defaults to true
    ///
    /// - throws: When we can't send the request/receive the response, you don't have sufficient permissions or an error occurred
    @discardableResult
    public func remove(bulk removals: [(filter: Query, limit: Int)], writeConcern: WriteConcern? = nil, stoppingOnError ordered: Bool? = nil) throws -> Int {
        let protocolVersion = database.server.serverData?.maxWireVersion ?? 0
        
        if protocolVersion >= 2 {
            var command: Document = ["delete": self.name]
            var newDeletes = [Document]()
            
            for d in removals {
                newDeletes.append([
                    "q": d.filter.queryDocument,
                    "limit": d.limit
                    ])
            }
            
            command["deletes"] = Document(array: newDeletes)
            
            if let ordered = ordered {
                command["ordered"] = ordered
            }
            
            command["writeConcern"] = writeConcern ?? self.writeConcern
            
            let reply = try self.database.execute(command: command)
            
            guard Int(reply.documents.first?["ok"]) == 1 else {
                throw MongoError.removeFailure(removals: removals, error: reply.documents.first ?? [:])
            }
            
            return Int(reply.documents.first?["n"]) ?? 0
            
            // If we're talking to an older MongoDB server
        } else {
            let connection = try database.server.reserveConnection(authenticatedFor: self.database)
            
            defer {
                database.server.returnConnection(connection)
            }
            
            for removal in removals {
                var flags: DeleteFlags = []
                
                // If the limit is 0, make the for loop run exactly once so the message sends
                // If the limit is not 0, set the limit properly
                let limit = removal.limit == 0 ? 1 : removal.limit
                
                // If the limit is not '0' and thus removes a set amount of documents. Set it to RemoveOne so we'll remove one document at a time using the older method
                if removal.limit != 0 {
                    // TODO: Remove this assignment when the standard library is updated.
                    let _ = flags.insert(DeleteFlags.RemoveOne)
                }
                
                let message = Message.Delete(requestID: database.server.nextMessageID(), collection: self, flags: flags, removeDocument: removal.filter.queryDocument)
                
                for _ in 0..<limit {
                    try self.database.server.send(message: message, overConnection: connection)
                }
            }
            
            return removals.count
        }
    }
    
    /// Removes `Document`s matching the `filter` until the `limit` is reached
    ///
    /// For more information: https://docs.mongodb.com/manual/reference/command/delete/#dbcmd.delete
    ///
    /// - parameter filter: The QueryBuilder filter to use when finding Documents that are going to be removed
    /// - parameter limit: The amount of times this filter can be used to find and remove a Document (0 is every document)
    /// - parameter stopOnError: If true, stop removing when one operation fails - defaults to true
    ///
    /// - throws: When we can't send the request/receive the response, you don't have sufficient permissions or an error occurred
    @discardableResult
<<<<<<< HEAD
    public func remove(_ filter: Query? = [:], limiting limit: Int = 0, writeConcern: WriteConcern? = nil, stoppingOnError ordered: Bool? = nil) throws -> Int {
        return try self.remove(bulk: [(filter: filter ?? [:], limit: limit)], writeConcern: writeConcern, stoppingOnError: ordered)
=======
    public func remove(_ filter: Query? = [:], limiting limit: Int = 0, writeConcern: WriteConcern? = nil, stoppingOnError stopOnError: Bool? = nil) throws -> Int {
        return try self.remove(bulk: [(filter: filter, limit: limit)], writeConcern: writeConcern, stoppingOnError: stopOnError)
>>>>>>> 767fbe77
    }
    
    /// The drop command removes an entire collection from a database. This command also removes any indexes associated with the dropped collection.
    ///
    /// For more information: https://docs.mongodb.com/manual/reference/command/drop/#dbcmd.drop
    ///
    /// - throws: When we can't send the request/receive the response, you don't have sufficient permissions or an error occurred
    public func drop() throws {
        _ = try self.database.execute(command: ["drop": self.name])
    }
    
    /// Changes the name of an existing collection. This method supports renames within a single database only. To move the collection to a different database, use the `move` method on `Collection`.
    ///
    /// For more information: https://docs.mongodb.com/manual/reference/command/renameCollection/#dbcmd.renameCollection
    ///
    /// - parameter to: The new name for this collection
    ///
    /// - throws: When we can't send the request/receive the response, you don't have sufficient permissions or an error occurred
    public func rename(to newName: String) throws {
        try self.move(to: database, named: newName)
    }
    
    /// Move this collection to another database. Can also rename the collection in one go.
    ///
    /// **Users must have access to the admin database to run this command.**
    ///
    /// For more information: https://docs.mongodb.com/manual/reference/command/renameCollection/#dbcmd.renameCollection
    ///
    /// - parameter to: The database to move this collection to
    /// - parameter named: The new name for this collection
    ///
    /// - throws: When we can't send the request/receive the response, you don't have sufficient permissions or an error occurred
    public func move(to database: Database, named collectionName: String? = nil, overwritingExistingCollection dropOldTarget: Bool? = nil) throws {
        // TODO: Fail if the target database exists.
        var command: Document = [
            "renameCollection": self.fullName,
            "to": "\(database.name).\(collectionName ?? self.name)"
        ]
        
        if let dropOldTarget = dropOldTarget { command["dropTarget"] = dropOldTarget }
        
        _ = try self.database.server["admin"].execute(command: command)
        
        self.database = database
        self.name = collectionName ?? name
    }
    
    /// Counts the amount of `Document`s matching the `filter`. Stops counting when the `limit` it reached
    ///
    /// For more information: https://docs.mongodb.com/manual/reference/command/count/#dbcmd.count
    ///
    /// - parameter filter: Optional. If specified limits the returned amount to anything matching this query
    /// - parameter limit: Optional. Limits the amount of scanned `Document`s as specified
    /// - parameter skip: Optional. The amount of Documents to skip before counting
    ///
    /// - throws: When we can't send the request/receive the response, you don't have sufficient permissions or an error occurred
    ///
    /// - returns: The amount of matching `Document`s
    public func count(_ filter: Query? = nil, limiting limit: Int? = nil, skipping skip: Int? = nil, readConcern: ReadConcern? = nil, collation: Collation? = nil) throws -> Int {
        return try Cursor<Document>(in: self, where: filter).count(limiting: limit, skipping: skip, readConcern: readConcern, collation: collation)
    }
    
    /// `findAndModify` only has two operations that can be used. Update and Delete
    ///
    /// To make these types of operations easily accessible in `findAndModify` this enum exists
    public enum FindAndModifyOperation {
        /// Remove the found `Document`
        case remove
        
        /// Update the found `Document` with the provided `Document`
        ///
        /// - parameter with: Updated the found `Document` with this `Document`
        /// - parameter returnModified: Return the modified `Document`?
        /// - parameter upserting: Insert if it doesn't exist yet
        case update(with: Document, returnModified: Bool, upserting: Bool)
    }
    
    /// Finds and modifies the first `Document` in this `Collection`. If a query/filter is provided that'll be used to find this `Document`.
    ///
    /// For more information: https://docs.mongodb.com/manual/reference/command/findAndModify/#dbcmd.findAndModify
    ///
    /// - parameter query: The `Query` to match the `Document`s in the `Collection` against
    /// - parameter sort: The sorting specification to use while searching
    /// - parameter action: A `FindAndModifyOperation` that specified which action to execute and it's required metadata
    /// - parameter projection: Which fields to project and how according to projection specification
    ///
    /// - throws: When we can't send the request/receive the response, you don't have sufficient permissions or an error occurred
    ///
    /// - returns: The `Value` received from the server as specified in the link of the additional information
    public func findAndModify(matching query: Query? = nil, sortedBy sort: Sort? = nil, action: FindAndModifyOperation, projection: Projection? = nil) throws -> BSON.Primitive {
        var command: Document = ["findAndModify": self.name]
        
        if let query = query {
            command["query"] = query.queryDocument
        }
        
        if let sort = sort {
            command["sort"] = sort
        }
        
        switch action {
        case .remove:
            command["remove"] = true
        case .update(let with, let new, let upsert):
            command["update"] = with
            command["new"] = new
            command["upsert"] = upsert
        }
        
        if let projection = projection {
            command["fields"] = projection
        }
        
        let document = try firstDocument(in: try database.execute(command: command))
        
        guard Int(document["ok"]) == 1 && (Document(document["writeErrors"]) ?? [:]).count == 0 else {
            throw MongoError.commandFailure(error: document)
        }
        
        return document["value"] ?? Null()
    }
    
    /// Returns all distinct values for a key in this collection. Allows filtering using query
    ///
    /// For more information: https://docs.mongodb.com/manual/reference/command/distinct/#dbcmd.distinct
    ///
    /// - parameter on: The key that we distinct on
    /// - parameter query: The query used to filter through the returned results
    ///
    /// - throws: When we can't send the request/receive the response, you don't have sufficient permissions or an error occurred
    ///
    /// - returns: A list of all distinct values for this key
    public func distinct(on field: String, filtering query: Query? = nil, readConcern: ReadConcern? = nil, collation: Collation? = nil) throws -> [BSON.Primitive]? {
        var command: Document = ["distinct": self.name, "key": field]
        
        if let query = query {
            command["query"] = query
        }
        
        command["readConcern"] = readConcern ?? self.readConcern
        command["collation"] = collation ?? self.collation
        
        return [Primitive](try firstDocument(in: try self.database.execute(command: command, writing: false))["values"])
    }
    
    /// Creates an `Index` in this `Collection` on the specified keys.
    ///
    /// For more information: https://docs.mongodb.com/manual/reference/command/createIndexes/#dbcmd.createIndexes
    ///
    /// - parameter keys: A Document with a `String` as the key to index and `ascending` as a `Bool`
    /// - parameter name: The name to identify the index
    /// - parameter filter: Only index `Document`s matching this filter
    /// - parameter buildInBackground: Builds the index in the background so that this operation doesn't block other database activities.
    /// - parameter unique: Used to create unique fields like usernames. Default should be `false`
    ///
    /// - throws: When we can't send the request/receive the response, you don't have sufficient permissions or an error occurred
    public func createIndex(named name: String? = nil, withParameters parameters: IndexParameter...) throws {
        try self.createIndexes([(name: name, parameters: parameters)])
    }
    
    /// Creates multiple indexes as specified
    ///
    /// For more information: https://docs.mongodb.com/manual/reference/command/createIndexes/#dbcmd.createIndexes
    ///
    /// - parameter indexes: The indexes to create using a Tuple as specified in `createIndex`
    ///
    /// - throws: When we can't send the request/receive the response, you don't have sufficient permissions or an error occurred
    public func createIndexes(_ indexes: [(name: String?, parameters: [IndexParameter])]) throws {
        guard let wireVersion = database.server.serverData?.maxWireVersion , wireVersion >= 2 else {
            throw MongoError.unsupportedOperations
        }
        
        var indexDocs = [Document]()
        
        for index in indexes {
            var indexDocument: Document = [
                "name": index.name
            ]
            
            for parameter in index.parameters {
                indexDocument += parameter.document
            }
            
            indexDocs.append(indexDocument)
        }
        
        
        let document = try firstDocument(in: try database.execute(command: ["createIndexes": self.name, "indexes": Document(array: indexDocs)]))
        
        guard Int(document["ok"]) == 1 else {
            throw MongoError.commandFailure(error: document)
        }
    }
    
    /// Remove the index specified
    /// Warning: Write-locks the database whilst this process is executed
    ///
    /// For more information: https://docs.mongodb.com/manual/reference/command/dropIndexes/#dbcmd.dropIndexes
    ///
    /// - parameter index: The index name (as specified when creating the index) that will removed. `*` for all indexes
    ///
    /// - throws: When we can't send the request/receive the response, you don't have sufficient permissions or an error occurred
    public func dropIndex(named index: String) throws {
        let reply = try database.execute(command: ["dropIndexes": self.name, "index": index])
        
        let dropIndexResponse = try firstDocument(in: reply)
        guard Int(dropIndexResponse["ok"]) == 1 else {
            throw MongoError.commandFailure(error: dropIndexResponse)
        }
    }
    
    /// Lists all indexes for this collection
    ///
    /// For more information: https://docs.mongodb.com/manual/reference/command/listIndexes/#dbcmd.listIndexes
    ///
    /// - throws: When we can't send the request/receive the response, you don't have sufficient permissions or an error occurred
    ///
    /// - returns: A Cursor pointing to the Index results
    public func listIndexes() throws -> AnyIterator<Document> {
        guard database.server.buildInfo.version >= Version(3,0,0) else {
            throw MongoError.unsupportedOperations
        }
        
        let result = try firstDocument(in: try database.execute(command: ["listIndexes": self.name], writing: false))
        
        guard let cursorDocument = Document(result["cursor"]) else {
            throw MongoError.cursorInitializationError(cursorDocument: result)
        }
        
        let connection = try database.server.reserveConnection(authenticatedFor: self.database)
        
        defer {
            database.server.returnConnection(connection)
        }
        
        return try _Cursor(cursorDocument: cursorDocument, collection: self, chunkSize: 100, transform: { $0 }).makeIterator()
    }
    
    /// Modifies the collection. Requires access to `collMod`
    ///
    /// For more information: https://docs.mongodb.com/manual/reference/command/collMod/#dbcmd.collMod
    ///
    /// You can use this method, for example, to change the validator on a collection:
    ///
    ///     collection.modify(flags: ["validator": ["name": ["$type": "string"]]])
    ///
    /// - parameter flags: The modification you want to perform. See the MongoDB documentation for more information.
    ///
    /// - throws: When MongoDB doesn't return a document indicating success, we'll throw a `MongoError.commandFailure()` containing the error document sent by the server
    /// - throws: When the `flags` document contains the key `collMod`, which is prohibited.
    public func set(flags: Document) throws {
        guard flags["collMod"] == nil else {
            throw MongoError.commandError(error: "Cannot execute modify() on \(self.description): document `flags` contains prohibited key `collMod`.")
        }
        
        let command = ["collMod": self.name] as Document
        
        let result = try firstDocument(in: database.execute(command: command + flags))
        
        guard Int(result["ok"]) == 1 else {
            throw MongoError.commandFailure(error: result)
        }
    }
    
    public func aggregate(_ pipeline: AggregationPipeline, readConcern: ReadConcern? = nil, collation: Collation? = nil, options: AggregationOptions...) throws -> AnyIterator<Document> {
        return try aggregate(pipeline, readConcern: readConcern, collation: collation, options: options)
    }
    
    /// Uses the aggregation pipeline to process documents into aggregated results.
    ///
    /// See [the MongoDB docs on the aggregation pipeline](https://docs.mongodb.org/manual/reference/operator/aggregation-pipeline/) for more information.
    ///
    /// - parameter pipeline: An array of aggregation pipeline stages that process and transform the document stream as part of the aggregation pipeline.
    ///
    /// - throws: When we can't send the request/receive the response, you don't have sufficient permissions or an error occurred
    ///
    /// - returns: A `Cursor` pointing to the found `Document`s
    public func aggregate(_ pipeline: AggregationPipeline, readConcern: ReadConcern? = nil, collation: Collation? = nil, options: [AggregationOptions] = []) throws -> AnyIterator<Document> {
        // construct command. we always use cursors in MongoKitten, so that's why the default value for cursorOptions is an empty document.
        var command: Document = ["aggregate": self.name, "pipeline": pipeline.makeDocument(), "cursor": ["batchSize": 100]]
        
        command["readConcern"] = readConcern ?? self.readConcern
        command["collation"] = collation ?? self.collation
        
        for option in options {
            for (key, value) in option.fields {
                command[key] = value
            }
        }
        
        // execute and construct cursor
        let reply = try database.execute(command: command)
        
        guard let cursorDoc = Document(reply.documents.first?["cursor"]) else {
            throw MongoError.invalidResponse(documents: reply.documents)
        }
        
        return try _Cursor(cursorDocument: cursorDoc, collection: self, chunkSize: Int32(command["cursor"]["batchSize"]) ?? 100, transform: { $0 }).makeIterator()
    }
}

extension Collection: CustomStringConvertible {
    public var description: String {
        return "MongoKitten.Collection<\(database.server.hostname)/\(self.fullName)>"
    }
}<|MERGE_RESOLUTION|>--- conflicted
+++ resolved
@@ -454,17 +454,12 @@
     ///
     /// - parameter filter: The QueryBuilder filter to use when finding Documents that are going to be removed
     /// - parameter limit: The amount of times this filter can be used to find and remove a Document (0 is every document)
-    /// - parameter stopOnError: If true, stop removing when one operation fails - defaults to true
+    /// - parameter ordered: If true, stop removing when one operation fails - defaults to true
     ///
     /// - throws: When we can't send the request/receive the response, you don't have sufficient permissions or an error occurred
     @discardableResult
-<<<<<<< HEAD
     public func remove(_ filter: Query? = [:], limiting limit: Int = 0, writeConcern: WriteConcern? = nil, stoppingOnError ordered: Bool? = nil) throws -> Int {
         return try self.remove(bulk: [(filter: filter ?? [:], limit: limit)], writeConcern: writeConcern, stoppingOnError: ordered)
-=======
-    public func remove(_ filter: Query? = [:], limiting limit: Int = 0, writeConcern: WriteConcern? = nil, stoppingOnError stopOnError: Bool? = nil) throws -> Int {
-        return try self.remove(bulk: [(filter: filter, limit: limit)], writeConcern: writeConcern, stoppingOnError: stopOnError)
->>>>>>> 767fbe77
     }
     
     /// The drop command removes an entire collection from a database. This command also removes any indexes associated with the dropped collection.
