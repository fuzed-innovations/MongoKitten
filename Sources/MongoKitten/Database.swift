//
//  Database.swift
//  MongoKitten
//
//  Created by Robbert Brandsma on 24-05-18.
//

import BSON
import Foundation
import NIO

/// A reference to a MongoDB database, over a `Connection`.
///
/// Databases hold collections of documents.
public class Database: FutureConvenienceCallable {
    internal var transaction: Transaction!
    
    /// The name of the database
    public let name: String
    
    /// The connection the database instance uses
    let session: ClientSession
    
    /// The collection to execute commands on
    internal var cmd: Collection {
        return self["$cmd"]
    }
    
    /// The ObjectId generator tied to this datatabase
    public var objectIdGenerator: ObjectIdGenerator {
        return session.cluster.sharedGenerator
    }
    
    public var cluster: Cluster {
        return session.cluster
    }
    
    /// The NIO event loop.
    public var eventLoop: EventLoop {
        return session.cluster.eventLoop
    }
    
    internal init(named name: String, session: ClientSession) {
        self.name = name
        self.session = session
    }
    
    /// Get a `Collection` by providing a collection name as a `String`
    ///
    /// - parameter collection: The collection/bucket to return
    ///
    /// - returns: The requested collection in this database
    public subscript(collection: String) -> MongoKitten.Collection {
        return Collection(named: collection, in: self)
    }
    
    /// Drops the current database, deleting the associated data files
    ///
    /// - see: https://docs.mongodb.com/manual/reference/command/dropDatabase
    public func drop() -> EventLoopFuture<Void> {
        let command = AdministrativeCommand(command: DropDatabase(), on: cmd)
        
        return command.execute(on: session).map { _ in }
    }
}

#if canImport(NIOTransportServices)
import NIOTransportServices

extension Database {
    /// A helper method that uses the normal `connect` method and awaits it. It creates an event loop group for you.
    ///
    /// It is not recommended to use `synchronousConnect` in a NIO environment (like Vapor 3), as it will create an event loop group for you.
    ///
    /// - parameter uri: A MongoDB URI that contains at least a database component
    /// - throws: Can throw for a variety of reasons, including an invalid connection string, failure to connect to the MongoDB database, etcetera.
    /// - returns: A connected database instance
    public static func synchronousConnect(_ uri: String) throws -> Database {
        let group = NIOTSEventLoopGroup()
        return try self.connect(uri, on: group).wait()
    }
    
    /// Connect to the database at the given `uri`
    ///
    /// - parameter uri: A MongoDB URI that contains at least a database component
    /// - parameter loop: An EventLoop from NIO. If you want to use MongoKitten in a synchronous / non-NIO environment, use the `synchronousConnect` method.
    public static func connect(_ uri: String, on group: NIOTSEventLoopGroup) -> EventLoopFuture<Database> {
        do {
            let settings = try ConnectionSettings(uri)
            
            return connect(settings: settings, on: group)
        } catch {
            return group.next().newFailedFuture(error: error)
        }
    }
    
    /// Connect to the database with the given settings. You can also use `connect(_:on:)` to connect by using a connection string.
    ///
    /// - parameter settings: The connection settings, which must include a database name
    /// - parameter loop: An EventLoop from NIO. If you want to use MongoKitten in a synchronous / non-NIO environment, use the `synchronousConnect` method.
    public static func connect(settings: ConnectionSettings, on group: NIOTSEventLoopGroup) -> EventLoopFuture<Database> {
        do {
            guard let targetDatabase = settings.targetDatabase else {
                throw MongoKittenError(.unableToConnect, reason: .noTargetDatabaseSpecified)
            }
            
            return Connection.connect(on: group, settings: settings).map { connection -> Database in
                return connection[targetDatabase]
            }
        } catch {
            return group.next().newFailedFuture(error: error)
        }
    }
}
#else
extension Database {
    /// A helper method that uses the normal `connect` method and awaits it. It creates an event loop group for you.
    ///
    /// It is not recommended to use `synchronousConnect` in a NIO environment (like Vapor 3), as it will create an event loop group for you.
    ///
    /// - parameter uri: A MongoDB URI that contains at least a database component
    /// - throws: Can throw for a variety of reasons, including an invalid connection string, failure to connect to the MongoDB database, etcetera.
    /// - returns: A connected database instance
    public static func synchronousConnect(_ uri: String) throws -> Database {
        let group = MultiThreadedEventLoopGroup(numberOfThreads: 1)
        
        return try self.connect(uri, on: group.next()).wait()
    }
    
    /// Connect to the database at the given `uri`
    ///
    /// Will postpone queries until initial discovery is complete. Since the cluster is lazily initialized, you'll only know of a failure in connecting (such as wrong credentials) during queries
    ///
    /// - parameter uri: A MongoDB URI that contains at least a database component
    /// - parameter loop: An EventLoop from NIO. If you want to use MongoKitten in a synchronous / non-NIO environment, use the `synchronousConnect` method.
    public static func connect(_ uri: String, on loop: EventLoop) -> EventLoopFuture<Database> {
        do {
            let settings = try ConnectionSettings(uri)
            
            return connect(settings: settings, on: loop)
        } catch {
            return loop.newFailedFuture(error: error)
        }
    }
    
    /// Connect to the database at the given `uri`
    ///
    /// - parameter uri: A MongoDB URI that contains at least a database component
    /// - parameter loop: An EventLoop from NIO. If you want to use MongoKitten in a synchronous / non-NIO environment, use the `synchronousConnect` method.
    public static func lazyConnect(_ uri: String, on loop: EventLoop) throws -> Database {
        let settings = try ConnectionSettings(uri)
        return try lazyConnect(settings: settings, on: loop)
    }
    
    /// Connect to the database with the given settings. You can also use `connect(_:on:)` to connect by using a connection string.
    ///
    /// - parameter settings: The connection settings, which must include a database name
    /// - parameter loop: An EventLoop from NIO. If you want to use MongoKitten in a synchronous / non-NIO environment, use the `synchronousConnect` method.
    public static func connect(settings: ConnectionSettings, on loop: EventLoop) -> EventLoopFuture<Database> {
        do {
            guard let targetDatabase = settings.targetDatabase else {
                throw MongoKittenError(.unableToConnect, reason: .noTargetDatabaseSpecified)
            }
            
            return Cluster.connect(on: loop, settings: settings).map { cluster in
                return cluster[targetDatabase]
            }
        } catch {
            return loop.newFailedFuture(error: error)
        }
    }
<<<<<<< HEAD
}
#endif
=======
    
    /// Connect to the database with the given settings _lazily_. You can also use `connect(_:on:)` to connect by using a connection string.
    ///
    /// Will postpone queries until initial discovery is complete. Since the cluster is lazily initialized, you'll only know of a failure in connecting (such as wrong credentials) during queries
    ///
    /// - parameter settings: The connection settings, which must include a database name
    /// - parameter loop: An EventLoop from NIO. If you want to use MongoKitten in a synchronous / non-NIO environment, use the `synchronousConnect` method.
    public static func lazyConnect(settings: ConnectionSettings, on group: EventLoopGroup) throws -> Database {
        guard let targetDatabase = settings.targetDatabase else {
            throw MongoKittenError(.unableToConnect, reason: .noTargetDatabaseSpecified)
        }
        
        return try Cluster(lazyConnectingTo: settings, on: group)[targetDatabase]
    }

    internal init(named name: String, session: ClientSession) {
        self.name = name
        self.session = session
    }
    
    /// Stats a new session which can be used for retryable writes, transactions and more
//    public func startSession(with options: SessionOptions) -> Database {
//        let newSession = session.cluster.sessionManager.next(with: options, for: session.cluster)
//        return Database(named: name, session: newSession)
//    }
    
    /// Creates a new tranasction provided the SessionOptions and optional TransactionOptions
    ///
    /// The TransactionDatabase that is created can be used like a normal Database for queries within transactions _only_
    /// Creating a TransactionCollection is done the same way it's created with a normal Database.
    public func startTransaction(with options: SessionOptions, transactionOptions: TransactionOptions? = nil) throws -> TransactionDatabase {
        guard session.cluster.wireVersion?.supportsReplicaTransactions == true else {
            throw MongoKittenError(.unsupportedFeatureByServer, reason: nil)
        }
        
        let newSession = session.cluster.sessionManager.next(with: options, for: session.cluster)
        let transactionOptions = transactionOptions ?? options.defaultTransactionOptions ?? TransactionOptions()
        let transaction = Transaction(
            options: transactionOptions,
            transactionId: newSession.serverSession.nextTransactionNumber()
        )
        return TransactionDatabase(named: name, session: newSession, transaction: transaction)
    }
    
    /// Get a `Collection` by providing a collection name as a `String`
    ///
    /// - parameter collection: The collection/bucket to return
    ///
    /// - returns: The requested collection in this database
    public subscript(collection: String) -> MongoKitten.Collection {
        return Collection(named: collection, in: self)
    }
    
    /// Drops the current database, deleting the associated data files
    ///
    /// - see: https://docs.mongodb.com/manual/reference/command/dropDatabase
    public func drop() -> EventLoopFuture<Void> {
        let command = AdministrativeCommand(command: DropDatabase(), on: cmd)
        
        return command.execute(on: self["$cmd"]).map { _ in }
    }
    
    /// Lists all collections your user has knowledge of
    ///
    /// Returns them as a MongoKitten Collection with you can query
    public func listCollections() -> EventLoopFuture<[Collection]> {
        return ListCollections(inDatabase: self.name).execute(on: self["$cmd"]).then { cursor in
            return cursor.drain().thenThrowing { documents in
                let decoder = BSONDecoder()
                return try documents.map { document -> Collection in
                    let description = try decoder.decode(CollectionDescription.self, from: document)
                    return self[description.name]
                }
            }
        }
    }
}
>>>>>>> 86d771dd
<|MERGE_RESOLUTION|>--- conflicted
+++ resolved
@@ -67,52 +67,11 @@
 #if canImport(NIOTransportServices)
 import NIOTransportServices
 
-extension Database {
-    /// A helper method that uses the normal `connect` method and awaits it. It creates an event loop group for you.
-    ///
-    /// It is not recommended to use `synchronousConnect` in a NIO environment (like Vapor 3), as it will create an event loop group for you.
-    ///
-    /// - parameter uri: A MongoDB URI that contains at least a database component
-    /// - throws: Can throw for a variety of reasons, including an invalid connection string, failure to connect to the MongoDB database, etcetera.
-    /// - returns: A connected database instance
-    public static func synchronousConnect(_ uri: String) throws -> Database {
-        let group = NIOTSEventLoopGroup()
-        return try self.connect(uri, on: group).wait()
-    }
-    
-    /// Connect to the database at the given `uri`
-    ///
-    /// - parameter uri: A MongoDB URI that contains at least a database component
-    /// - parameter loop: An EventLoop from NIO. If you want to use MongoKitten in a synchronous / non-NIO environment, use the `synchronousConnect` method.
-    public static func connect(_ uri: String, on group: NIOTSEventLoopGroup) -> EventLoopFuture<Database> {
-        do {
-            let settings = try ConnectionSettings(uri)
-            
-            return connect(settings: settings, on: group)
-        } catch {
-            return group.next().newFailedFuture(error: error)
-        }
-    }
-    
-    /// Connect to the database with the given settings. You can also use `connect(_:on:)` to connect by using a connection string.
-    ///
-    /// - parameter settings: The connection settings, which must include a database name
-    /// - parameter loop: An EventLoop from NIO. If you want to use MongoKitten in a synchronous / non-NIO environment, use the `synchronousConnect` method.
-    public static func connect(settings: ConnectionSettings, on group: NIOTSEventLoopGroup) -> EventLoopFuture<Database> {
-        do {
-            guard let targetDatabase = settings.targetDatabase else {
-                throw MongoKittenError(.unableToConnect, reason: .noTargetDatabaseSpecified)
-            }
-            
-            return Connection.connect(on: group, settings: settings).map { connection -> Database in
-                return connection[targetDatabase]
-            }
-        } catch {
-            return group.next().newFailedFuture(error: error)
-        }
-    }
-}
+public typealias PlatformEventLoop = NIOTSEventLoopGroup
 #else
+public typealias PlatformEventLoop = EventLoopGroup
+#endif
+
 extension Database {
     /// A helper method that uses the normal `connect` method and awaits it. It creates an event loop group for you.
     ///
@@ -133,7 +92,7 @@
     ///
     /// - parameter uri: A MongoDB URI that contains at least a database component
     /// - parameter loop: An EventLoop from NIO. If you want to use MongoKitten in a synchronous / non-NIO environment, use the `synchronousConnect` method.
-    public static func connect(_ uri: String, on loop: EventLoop) -> EventLoopFuture<Database> {
+    public static func connect(_ uri: String, on loop: PlatformEventLoop) -> EventLoopFuture<Database> {
         do {
             let settings = try ConnectionSettings(uri)
             
@@ -147,7 +106,7 @@
     ///
     /// - parameter uri: A MongoDB URI that contains at least a database component
     /// - parameter loop: An EventLoop from NIO. If you want to use MongoKitten in a synchronous / non-NIO environment, use the `synchronousConnect` method.
-    public static func lazyConnect(_ uri: String, on loop: EventLoop) throws -> Database {
+    public static func lazyConnect(_ uri: String, on loop: PlatformEventLoop) throws -> Database {
         let settings = try ConnectionSettings(uri)
         return try lazyConnect(settings: settings, on: loop)
     }
@@ -156,7 +115,7 @@
     ///
     /// - parameter settings: The connection settings, which must include a database name
     /// - parameter loop: An EventLoop from NIO. If you want to use MongoKitten in a synchronous / non-NIO environment, use the `synchronousConnect` method.
-    public static func connect(settings: ConnectionSettings, on loop: EventLoop) -> EventLoopFuture<Database> {
+    public static func connect(settings: ConnectionSettings, on loop: PlatformEventLoop) -> EventLoopFuture<Database> {
         do {
             guard let targetDatabase = settings.targetDatabase else {
                 throw MongoKittenError(.unableToConnect, reason: .noTargetDatabaseSpecified)
@@ -169,10 +128,6 @@
             return loop.newFailedFuture(error: error)
         }
     }
-<<<<<<< HEAD
-}
-#endif
-=======
     
     /// Connect to the database with the given settings _lazily_. You can also use `connect(_:on:)` to connect by using a connection string.
     ///
@@ -180,7 +135,7 @@
     ///
     /// - parameter settings: The connection settings, which must include a database name
     /// - parameter loop: An EventLoop from NIO. If you want to use MongoKitten in a synchronous / non-NIO environment, use the `synchronousConnect` method.
-    public static func lazyConnect(settings: ConnectionSettings, on group: EventLoopGroup) throws -> Database {
+    public static func lazyConnect(settings: ConnectionSettings, on group: PlatformEventLoop) throws -> Database {
         guard let targetDatabase = settings.targetDatabase else {
             throw MongoKittenError(.unableToConnect, reason: .noTargetDatabaseSpecified)
         }
@@ -249,5 +204,4 @@
             }
         }
     }
-}
->>>>>>> 86d771dd
+}